hydra:
  run:
    dir: results/${name}/checkis${check}/${hydra.job.name}/${now:%Y-%m-%d_%H-%M-%S}

project: noise2same
device: 2
seed: 56
check: False
evaluate: False

network:
  base_channels: 96
  kernel_size: 3
  depth: 3
  encoding_block_sizes: [ 1, 1, 0 ]
  decoding_block_sizes: [ 1, 1 ]
  downsampling: [ conv, conv ]
  skip_method: concat

model:
  lambda_rec: 1
  lambda_bsp: 0
  lambda_inv: 2
  lambda_inv_deconv: 0
  lambda_proj: 0
  lambda_bound: 0
  lambda_sharp: 0
  masked_inv_deconv: True
  mask_percentage: 0.5
  masking: gaussian
  noise_mean: 0
  noise_std: 0.2
  residual: False
<<<<<<< HEAD
  regularization_key: image
  only_masked: False
=======
  ffc: True
>>>>>>> 58d46506

training:
  steps_per_epoch: 1000
  steps: 50000
  batch_size: 64
  num_workers: 8
  crop: 64
  validate: True
  monitor: val_rec_mse
  amp: True
  info_padding: False

data:
  n_dim: 2
  n_channels: 1

optim:
  optimizer: adam
  lr: 0.0004
  decay_rate: 0.5
  decay_steps: 5e3  # how many steps to decrease by decay rate
  staircase: True  # integer division<|MERGE_RESOLUTION|>--- conflicted
+++ resolved
@@ -1,9 +1,9 @@
 hydra:
   run:
-    dir: results/${name}/checkis${check}/${hydra.job.name}/${now:%Y-%m-%d_%H-%M-%S}
+    dir: results/${name}/${hydra.job.name}/${now:%Y-%m-%d_%H-%M-%S}
 
 project: noise2same
-device: 2
+device: 0
 seed: 56
 check: False
 evaluate: False
@@ -31,12 +31,9 @@
   noise_mean: 0
   noise_std: 0.2
   residual: False
-<<<<<<< HEAD
+  ffc: True
   regularization_key: image
   only_masked: False
-=======
-  ffc: True
->>>>>>> 58d46506
 
 training:
   steps_per_epoch: 1000
